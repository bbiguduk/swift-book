# Types

Use built-in nominal and structural types.

In Swift, there are two kinds of types: named types and compound types.
A *named type* is a type that can be given a particular name when it's defined.
Named types include classes, structures, enumerations, and protocols.
For example,
instances of a user-defined class named `MyClass` have the type `MyClass`.
In addition to user-defined named types,
the Swift standard library defines many commonly used named types,
including those that represent arrays, dictionaries, and optional values.

Data types that are normally considered basic or primitive in other languages---
such as types that represent numbers, characters, and strings---
are actually named types,
defined and implemented in the Swift standard library using structures.
Because they're named types,
you can extend their behavior to suit the needs of your program,
using an extension declaration,
discussed in <doc:Extensions> and <doc:Declarations#Extension-Declaration>.

A *compound type* is a type without a name, defined in the Swift language itself.
There are two compound types: function types and tuple types.
A compound type may contain named types and other compound types.
For example, the tuple type `(Int, (Int, Int))` contains two elements:
The first is the named type `Int`,
and the second is another compound type `(Int, Int)`.

You can put parentheses around a named type or a compound type.
However, adding parentheses around a type doesn't have any effect.
For example, `(Int)` is equivalent to `Int`.

This chapter discusses the types defined in the Swift language itself
and describes the type inference behavior of Swift.

<<<<<<< HEAD
```
Grammar of a type

type --> function-type
type --> array-type
type --> dictionary-type
type --> type-identifier
type --> tuple-type
type --> optional-type
type --> implicitly-unwrapped-optional-type
type --> protocol-composition-type
type --> boxed-protocol-type
type --> opaque-type
type --> metatype-type
type --> any-type
type --> self-type
type --> ``(`` type ``)``
```
=======
> Grammar of a type:
>
> *type* → *function-type*
>
> *type* → *array-type*
>
> *type* → *dictionary-type*
>
> *type* → *type-identifier*
>
> *type* → *tuple-type*
>
> *type* → *optional-type*
>
> *type* → *implicitly-unwrapped-optional-type*
>
> *type* → *protocol-composition-type*
>
> *type* → *opaque-type*
>
> *type* → *metatype-type*
>
> *type* → *any-type*
>
> *type* → *self-type*
>
> *type* → **`(`** *type* **`)`**
>>>>>>> b20a23e3


## Type Annotation

A *type annotation* explicitly specifies the type of a variable or expression.
Type annotations begin with a colon (`:`) and end with a type,
as the following examples show:

```swift
let someTuple: (Double, Double) = (3.14159, 2.71828)
func someFunction(a: Int) { /* ... */ }
```

<!--
  - test: `type-annotation`
  
  ```swifttest
  -> let someTuple: (Double, Double) = (3.14159, 2.71828)
  -> func someFunction(a: Int) { /* ... */ }
  ```
-->

In the first example,
the expression `someTuple` is specified to have the tuple type `(Double, Double)`.
In the second example,
the parameter `a` to the function `someFunction` is specified to have the type `Int`.

Type annotations can contain an optional list of type attributes before the type.

> Grammar of a type annotation:
>
> *type-annotation* → **`:`** *attributes*_?_ **`inout`**_?_ *type*

## Type Identifier

A *type identifier* refers to either a named type
or a type alias of a named or compound type.

Most of the time, a type identifier directly refers to a named type
with the same name as the identifier.
For example, `Int` is a type identifier that directly refers to the named type `Int`,
and the type identifier `Dictionary<String, Int>` directly refers
to the named type `Dictionary<String, Int>`.

There are two cases in which a type identifier doesn't refer to a type with the same name.
In the first case, a type identifier refers to a type alias of a named or compound type.
For instance, in the example below,
the use of `Point` in the type annotation refers to the tuple type `(Int, Int)`.

```swift
typealias Point = (Int, Int)
let origin: Point = (0, 0)
```

<!--
  - test: `type-identifier`
  
  ```swifttest
  -> typealias Point = (Int, Int)
  -> let origin: Point = (0, 0)
  ```
-->

In the second case, a type identifier uses dot (`.`) syntax to refer to named types
declared in other modules or nested within other types.
For example, the type identifier in the following code references the named type `MyType`
that's declared in the `ExampleModule` module.

```swift
var someValue: ExampleModule.MyType
```

<!--
  - test: `type-identifier-dot`
  
  ```swifttest
  -> var someValue: ExampleModule.MyType
  !$ error: cannot find type 'ExampleModule' in scope
  !! var someValue: ExampleModule.MyType
  !!                ^~~~~~~~~~~~~
  ```
-->

> Grammar of a type identifier:
>
> *type-identifier* → *type-name* *generic-argument-clause*_?_ | *type-name* *generic-argument-clause*_?_ **`.`** *type-identifier*
>
> *type-name* → *identifier*

## Tuple Type

A *tuple type* is a comma-separated list of types, enclosed in parentheses.

You can use a tuple type as the return type of a function
to enable the function to return a single tuple containing multiple values.
You can also name the elements of a tuple type and use those names to refer to
the values of the individual elements. An element name consists of an identifier
followed immediately by a colon (:). For an example that demonstrates both of
these features, see <doc:Functions#Functions-with-Multiple-Return-Values>.

When an element of a tuple type has a name,
that name is part of the type.

```swift
var someTuple = (top: 10, bottom: 12)  // someTuple is of type (top: Int, bottom: Int)
someTuple = (top: 4, bottom: 42) // OK: names match
someTuple = (9, 99)              // OK: names are inferred
someTuple = (left: 5, right: 5)  // Error: names don't match
```

<!--
  - test: `tuple-type-names`
  
  ```swifttest
  -> var someTuple = (top: 10, bottom: 12)  // someTuple is of type (top: Int, bottom: Int)
  -> someTuple = (top: 4, bottom: 42) // OK: names match
  -> someTuple = (9, 99)              // OK: names are inferred
  -> someTuple = (left: 5, right: 5)  // Error: names don't match
  !$ error: cannot assign value of type '(left: Int, right: Int)' to type '(top: Int, bottom: Int)'
  !! someTuple = (left: 5, right: 5)  // Error: names don't match
  !!             ^~~~~~~~~~~~~~~~~~~
  ```
-->

All tuple types contain two or more types,
except for `Void` which is a type alias for the empty tuple type, `()`.

> Grammar of a tuple type:
>
> *tuple-type* → **`(`** **`)`** | **`(`** *tuple-type-element* **`,`** *tuple-type-element-list* **`)`**
>
> *tuple-type-element-list* → *tuple-type-element* | *tuple-type-element* **`,`** *tuple-type-element-list*
>
> *tuple-type-element* → *element-name* *type-annotation* | *type*
>
> *element-name* → *identifier*

## Function Type

A *function type* represents the type of a function, method, or closure
and consists of a parameter and return type separated by an arrow (`->`):

```swift
(<#parameter type#>) -> <#return type#>
```

The *parameter type* is comma-separated list of types.
Because the *return type* can be a tuple type,
function types support functions and methods
that return multiple values.

A parameter of the function type `() -> T`
(where `T` is any type)
can apply the `autoclosure` attribute
to implicitly create a closure at its call sites.
This provides a syntactically convenient way
to defer the evaluation of an expression
without needing to write an explicit closure
when you call the function.
For an example of an autoclosure function type parameter,
see <doc:Closures#Autoclosures>.

A function type can have variadic parameters in its *parameter type*.
Syntactically,
a variadic parameter consists of a base type name followed immediately by three dots (`...`),
as in `Int...`. A variadic parameter is treated as an array that contains elements
of the base type name. For instance, the variadic parameter `Int...` is treated
as `[Int]`. For an example that uses a variadic parameter,
see <doc:Functions#Variadic-Parameters>.

To specify an in-out parameter, prefix the parameter type with the `inout` keyword.
You can't mark a variadic parameter or a return type with the `inout` keyword.
In-out parameters are discussed in <doc:Functions#In-Out-Parameters>.

If a function type has only one parameter
and that parameter's type is a tuple type,
then the tuple type must be parenthesized when writing the function's type.
For example,
`((Int, Int)) -> Void`
is the type of a function that takes a single parameter
of the tuple type `(Int, Int)`
and doesn't return any value.
In contrast, without parentheses,
`(Int, Int) -> Void` is the type
of a function that takes two `Int` parameters
and doesn't return any value.
Likewise, because `Void` is a type alias for `()`,
the function type `(Void) -> Void`
is the same as `(()) -> ()` ---
a function that takes a single argument that's an empty tuple.
These types aren't the same as `() -> ()` ---
a function that takes no arguments.

Argument names in functions and methods
aren't part of the corresponding function type.
For example:

<!--
  - test: `argument-names`
  
  ```swifttest
  -> func someFunction(left: Int, right: Int) {}
  -> func anotherFunction(left: Int, right: Int) {}
  -> func functionWithDifferentLabels(top: Int, bottom: Int) {}
  ---
  -> var f = someFunction // The type of f is (Int, Int) -> Void, not (left: Int, right: Int) -> Void.
  >> print(type(of: f))
  << (Int, Int) -> ()
  -> f = anotherFunction              // OK
  -> f = functionWithDifferentLabels  // OK
  ```
-->

```swift
func someFunction(left: Int, right: Int) {}
func anotherFunction(left: Int, right: Int) {}
func functionWithDifferentLabels(top: Int, bottom: Int) {}

var f = someFunction // The type of f is (Int, Int) -> Void, not (left: Int, right: Int) -> Void.
f = anotherFunction              // OK
f = functionWithDifferentLabels  // OK

func functionWithDifferentArgumentTypes(left: Int, right: String) {}
f = functionWithDifferentArgumentTypes     // Error

func functionWithDifferentNumberOfArguments(left: Int, right: Int, top: Int) {}
f = functionWithDifferentNumberOfArguments // Error
```

<!--
  - test: `argument-names-err`
  
  ```swifttest
  -> func someFunction(left: Int, right: Int) {}
  -> func anotherFunction(left: Int, right: Int) {}
  -> func functionWithDifferentLabels(top: Int, bottom: Int) {}
  ---
  -> var f = someFunction // The type of f is (Int, Int) -> Void, not (left: Int, right: Int) -> Void.
  -> f = anotherFunction              // OK
  -> f = functionWithDifferentLabels  // OK
  ---
  -> func functionWithDifferentArgumentTypes(left: Int, right: String) {}
  -> f = functionWithDifferentArgumentTypes     // Error
  !$ error: cannot assign value of type '(Int, String) -> ()' to type '(Int, Int) -> ()'
  !! f = functionWithDifferentArgumentTypes     // Error
  !! ^
  ---
  -> func functionWithDifferentNumberOfArguments(left: Int, right: Int, top: Int) {}
  -> f = functionWithDifferentNumberOfArguments // Error
  !$ error: type of expression is ambiguous without more context
  !! f = functionWithDifferentNumberOfArguments // Error
  !! ~~^~~~~~~~~~~~~~~~~~~~~~~~~~~~~~~~~~~~~~~~
  ```
-->

Because argument labels aren't part of a function's type,
you omit them when writing a function type.

```swift
var operation: (lhs: Int, rhs: Int) -> Int     // Error
var operation: (_ lhs: Int, _ rhs: Int) -> Int // OK
var operation: (Int, Int) -> Int               // OK
```

<!--
  - test: `omit-argument-names-in-function-type`
  
  ```swifttest
  -> var operation: (lhs: Int, rhs: Int) -> Int     // Error
  !$ error: function types cannot have argument labels; use '_' before 'lhs'
  !!    var operation: (lhs: Int, rhs: Int) -> Int     // Error
  !!                    ^
  !!                    _
  !$ error: function types cannot have argument labels; use '_' before 'rhs'
  !!    var operation: (lhs: Int, rhs: Int) -> Int     // Error
  !!                              ^
  !!                              _
  !$ error: invalid redeclaration of 'operation'
  !! var operation: (_ lhs: Int, _ rhs: Int) -> Int // OK
  !!     ^
  !$ note: 'operation' previously declared here
  !! var operation: (lhs: Int, rhs: Int) -> Int     // Error
  !!     ^
  !$ error: invalid redeclaration of 'operation'
  !! var operation: (Int, Int) -> Int               // OK
  !!     ^
  !$ note: 'operation' previously declared here
  !! var operation: (lhs: Int, rhs: Int) -> Int     // Error
  !!     ^
  -> var operation: (_ lhs: Int, _ rhs: Int) -> Int // OK
  -> var operation: (Int, Int) -> Int               // OK
  ```
-->

If a function type includes more than a single arrow (`->`),
the function types are grouped from right to left.
For example,
the function type `(Int) -> (Int) -> Int` is understood as `(Int) -> ((Int) -> Int)` ---
that is, a function that takes an `Int` and returns
another function that takes and returns an `Int`.

Function types for functions
that can throw or rethrow an error must be marked with the `throws` keyword.
The `throws` keyword is part of a function's type,
and nonthrowing functions are subtypes of throwing functions.
As a result, you can use a nonthrowing function in the same places as a throwing one.
Throwing and rethrowing functions are described in
<doc:Declarations#Throwing-Functions-and-Methods>
and <doc:Declarations#Rethrowing-Functions-and-Methods>.

Function types for asynchronous functions
must be marked with the `async` keyword.
The `async` keyword is part of a function's type,
and synchronous functions are subtypes of asynchronous functions.
As a result, you can use a synchronous function
in the same places as an asynchronous one.
For information about asynchronous functions,
see <doc:Declarations#Asynchronous-Functions-and-Methods>.

<!--
  - test: `function-arrow-is-right-associative`
  
  ```swifttest
  >> func f(i: Int) -> (Int) -> Int {
  >>     func g(j: Int) -> Int {
  >>         return i + j
  >>     }
  >>     return g
  >> }
  ---
  >> let a: (Int) -> (Int) -> Int = f
  >> let r0 = a(3)(5)
  >> assert(r0 == 8)
  ---
  >> let b: (Int) -> ((Int) -> Int) = f
  >> let r1 = b(3)(5)
  >> assert(r1 == 8)
  ```
-->

### Restrictions for Nonescaping Closures

A parameter that's a nonescaping function
can't be stored in a property, variable, or constant of type `Any`,
because that might allow the value to escape.

<!--
  - test: `cant-store-nonescaping-as-Any`
  
  ```swifttest
  -> func f(g: ()->Void) { let x: Any = g }
  !$ error: converting non-escaping value to 'Any' may allow it to escape
  !! func f(g: ()->Void) { let x: Any = g }
  !!                                    ^
  ```
-->

A parameter that's a nonescaping function
can't be passed as an argument to another nonescaping function parameter.
This restriction helps Swift perform
more of its checks for conflicting access to memory
at compile time instead of at runtime.
For example:

```swift
let external: (() -> Void) -> Void = { _ in () }
func takesTwoFunctions(first: (() -> Void) -> Void, second: (() -> Void) -> Void) {
    first { first {} }       // Error
    second { second {}  }    // Error

    first { second {} }      // Error
    second { first {} }      // Error

    first { external {} }    // OK
    external { first {} }    // OK
}
```

<!--
  - test: `memory-nonescaping-functions`
  
  ```swifttest
  -> let external: (() -> Void) -> Void = { _ in () }
  -> func takesTwoFunctions(first: (() -> Void) -> Void, second: (() -> Void) -> Void) {
         first { first {} }       // Error
         second { second {}  }    // Error
  
         first { second {} }      // Error
         second { first {} }      // Error
  
         first { external {} }    // OK
         external { first {} }    // OK
     }
  !$ error: passing a closure which captures a non-escaping function parameter 'first' to a call to a non-escaping function parameter can allow re-entrant modification of a variable
  !! first { first {} }       // Error
  !! ^
  !$ error: passing a closure which captures a non-escaping function parameter 'second' to a call to a non-escaping function parameter can allow re-entrant modification of a variable
  !! second { second {}  }    // Error
  !! ^
  !$ error: passing a closure which captures a non-escaping function parameter 'second' to a call to a non-escaping function parameter can allow re-entrant modification of a variable
  !! first { second {} }      // Error
  !! ^
  !$ error: passing a closure which captures a non-escaping function parameter 'first' to a call to a non-escaping function parameter can allow re-entrant modification of a variable
  !! second { first {} }      // Error
  !! ^
  ```
-->

In the code above,
both of the parameters to `takesTwoFunctions(first:second:)` are functions.
Neither parameter is marked `@escaping`,
so they're both nonescaping as a result.

The four function calls marked "Error" in the example above
cause compiler errors.
Because the `first` and `second` parameters
are nonescaping functions,
they can't be passed as arguments to another nonescaping function parameter.
In contrast,
the two function calls marked "OK" don't cause a compiler error.
These function calls don't violate the restriction
because `external` isn't one of the parameters of `takesTwoFunctions(first:second:)`.

If you need to avoid this restriction, mark one of the parameters as escaping,
or temporarily convert one of the nonescaping function parameters to an escaping function
by using the `withoutActuallyEscaping(_:do:)` function.
For information about avoiding conflicting access to memory,
see <doc:MemorySafety>.

> Grammar of a function type:
>
> *function-type* → *attributes*_?_ *function-type-argument-clause* **`async`**_?_ **`throws`**_?_ **`->`** *type*
>
>
>
> *function-type-argument-clause* → **`(`** **`)`**
>
> *function-type-argument-clause* → **`(`** *function-type-argument-list* **`...`**_?_ **`)`**
>
>
>
> *function-type-argument-list* → *function-type-argument* | *function-type-argument* **`,`** *function-type-argument-list*
>
> *function-type-argument* → *attributes*_?_ **`inout`**_?_ *type* | *argument-label* *type-annotation*
>
> *argument-label* → *identifier*

<!--
  NOTE: Functions are first-class citizens in Swift,
  except for generic functions, i.e., parametric polymorphic functions.
  This means that monomorphic functions can be assigned to variables
  and can be passed as arguments to other functions.
  As an example, the following three lines of code are OK::
  
      func polymorphicF<T>(a: Int) -> T { return a }
      func monomorphicF(a: Int) -> Int { return a }
      var myMonomorphicF = monomorphicF
  
  But, the following is NOT allowed::
  
      var myPolymorphicF = polymorphicF
-->

## Array Type

The Swift language provides the following syntactic sugar for the Swift standard library
`Array<Element>` type:

```swift
[<#type#>]
```

In other words, the following two declarations are equivalent:

```swift
let someArray: Array<String> = ["Alex", "Brian", "Dave"]
let someArray: [String] = ["Alex", "Brian", "Dave"]
```

<!--
  - test: `array-literal`
  
  ```swifttest
  >> let someArray1: Array<String> = ["Alex", "Brian", "Dave"]
  >> let someArray2: [String] = ["Alex", "Brian", "Dave"]
  >> assert(someArray1 == someArray2)
  ```
-->

In both cases, the constant `someArray`
is declared as an array of strings. The elements of an array can be accessed
through subscripting by specifying a valid index value in square brackets:
`someArray[0]` refers to the element at index 0, `"Alex"`.

You can create multidimensional arrays by nesting pairs of square brackets,
where the name of the base type of the elements is contained in the innermost
pair of square brackets.
For example, you can create
a three-dimensional array of integers using three sets of square brackets:

```swift
var array3D: [[[Int]]] = [[[1, 2], [3, 4]], [[5, 6], [7, 8]]]
```

<!--
  - test: `array-3d`
  
  ```swifttest
  -> var array3D: [[[Int]]] = [[[1, 2], [3, 4]], [[5, 6], [7, 8]]]
  ```
-->

When accessing the elements in a multidimensional array,
the left-most subscript index refers to the element at that index in the outermost
array. The next subscript index to the right refers to the element
at that index in the array that's nested one level in. And so on. This means that in
the example above, `array3D[0]` refers to `[[1, 2], [3, 4]]`,
`array3D[0][1]` refers to `[3, 4]`, and `array3D[0][1][1]` refers to the value 4.

For a detailed discussion of the Swift standard library `Array` type,
see <doc:CollectionTypes#Arrays>.

> Grammar of an array type:
>
> *array-type* → **`[`** *type* **`]`**

## Dictionary Type

The Swift language provides the following syntactic sugar for the Swift standard library
`Dictionary<Key, Value>` type:

```swift
[<#key type#>: <#value type#>]
```

In other words, the following two declarations are equivalent:

```swift
let someDictionary: [String: Int] = ["Alex": 31, "Paul": 39]
let someDictionary: Dictionary<String, Int> = ["Alex": 31, "Paul": 39]
```

<!--
  - test: `dictionary-literal`
  
  ```swifttest
  >> let someDictionary1: [String: Int] = ["Alex": 31, "Paul": 39]
  >> let someDictionary2: Dictionary<String, Int> = ["Alex": 31, "Paul": 39]
  >> assert(someDictionary1 == someDictionary2)
  ```
-->

In both cases, the constant `someDictionary`
is declared as a dictionary with strings as keys and integers as values.

The values of a dictionary can be accessed through subscripting
by specifying the corresponding key in
square brackets: `someDictionary["Alex"]` refers to the value associated
with the key `"Alex"`.
The subscript returns an optional value of the dictionary's value type.
If the specified key isn't contained in the dictionary,
the subscript returns `nil`.

The key type of a dictionary must conform to the Swift standard library `Hashable` protocol.

<!--
  Used to have an xref to :ref:`CollectionTypes_HashValuesForSetTypes` here.
  But it doesn't really work now that the Hashable content moved from Dictionary to Set.
-->

For a detailed discussion of the Swift standard library `Dictionary` type,
see <doc:CollectionTypes#Dictionaries>.

> Grammar of a dictionary type:
>
> *dictionary-type* → **`[`** *type* **`:`** *type* **`]`**

## Optional Type

The Swift language defines the postfix `?` as syntactic sugar for
the named type `Optional<Wrapped>`, which is defined in the Swift standard library.
In other words, the following two declarations are equivalent:

```swift
var optionalInteger: Int?
var optionalInteger: Optional<Int>
```

<!--
  - test: `optional-literal`
  
  ```swifttest
  >> var optionalInteger1: Int?
  >> var optionalInteger2: Optional<Int>
  ```
-->

<!--
  We can't test the code listing above,
  because of the redeclaration of optionalInteger,
  so we at least test that the syntax shown in it compiles.
-->

In both cases, the variable `optionalInteger`
is declared to have the type of an optional integer.
Note that no whitespace may appear between the type and the `?`.

The type `Optional<Wrapped>` is an enumeration with two cases, `none` and `some(Wrapped)`,
which are used to represent values that may or may not be present.
Any type can be explicitly declared to be (or implicitly converted to) an optional type.
If you don't provide an initial value when you declare an
optional variable or property, its value automatically defaults to `nil`.

<!--
  TODO Add a link to the Optional Enum Reference page.
  For more information about the Optional type, see ...
-->

If an instance of an optional type contains a value,
you can access that value using the postfix operator `!`, as shown below:

```swift
optionalInteger = 42
optionalInteger! // 42
```

<!--
  - test: `optional-type`
  
  ```swifttest
  >> var optionalInteger: Int?
  -> optionalInteger = 42
  >> let r0 =
  -> optionalInteger! // 42
  >> assert(r0 == 42)
  ```
-->

<!--
  Refactor the above if possible to avoid using bare expressions.
  Tracking bug is <rdar://problem/35301593>
-->

Using the `!` operator to unwrap an optional
that has a value of `nil` results in a runtime error.

You can also use optional chaining and optional binding to conditionally perform an
operation on an optional expression. If the value is `nil`,
no operation is performed and therefore no runtime error is produced.

For more information and to see examples that show how to use optional types,
see <doc:TheBasics#Optionals>.

> Grammar of an optional type:
>
> *optional-type* → *type* **`?`**

## Implicitly Unwrapped Optional Type

The Swift language defines the postfix `!` as syntactic sugar for
the named type `Optional<Wrapped>`, which is defined in the Swift standard library,
with the additional behavior that
it's automatically unwrapped when it's accessed.
If you try to use an implicitly unwrapped optional that has a value of `nil`,
you'll get a runtime error.
With the exception of the implicit unwrapping behavior,
the following two declarations are equivalent:

```swift
var implicitlyUnwrappedString: String!
var explicitlyUnwrappedString: Optional<String>
```

Note that no whitespace may appear between the type and the `!`.

Because implicit unwrapping
changes the meaning of the declaration that contains that type,
optional types that are nested inside a tuple type or a generic type
--- such as the element types of a dictionary or array ---
can't be marked as implicitly unwrapped.
For example:

```swift
let tupleOfImplicitlyUnwrappedElements: (Int!, Int!)  // Error
let implicitlyUnwrappedTuple: (Int, Int)!             // OK

let arrayOfImplicitlyUnwrappedElements: [Int!]        // Error
let implicitlyUnwrappedArray: [Int]!                  // OK
```

Because implicitly unwrapped optionals
have the same `Optional<Wrapped>` type as optional values,
you can use implicitly unwrapped optionals
in all the same places in your code
that you can use optionals.
For example, you can assign values of implicitly unwrapped
optionals to variables, constants, and properties of optionals, and vice versa.

As with optionals, if you don't provide an initial value when you declare an
implicitly unwrapped optional variable or property,
its value automatically defaults to `nil`.

Use optional chaining to conditionally perform an
operation on an implicitly unwrapped optional expression.
If the value is `nil`,
no operation is performed and therefore no runtime error is produced.

For more information about implicitly unwrapped optional types,
see <doc:TheBasics#Implicitly-Unwrapped-Optionals>.

> Grammar of an implicitly unwrapped optional type:
>
> *implicitly-unwrapped-optional-type* → *type* **`!`**

## Protocol Composition Type

A *protocol composition type* defines a type that conforms to each protocol
in a list of specified protocols,
or a type that's a subclass of a given class
and conforms to each protocol in a list of specified protocols.
Protocol composition types may be used only when specifying a type
in type annotations,
in generic parameter clauses,
and in generic `where` clauses.

<!--
  In places where a comma-separated list of types is allowed,
  the P&Q syntax isn't allowed.
-->

Protocol composition types have the following form:

```swift
<#Protocol 1#> & <#Protocol 2#>
```

A protocol composition type allows you to specify a value whose type conforms to the requirements
of multiple protocols without explicitly defining a new, named protocol
that inherits from each protocol you want the type to conform to.
For example,
you can use the protocol composition type `ProtocolA & ProtocolB & ProtocolC`
instead of declaring a new protocol
that inherits from `ProtocolA`, `ProtocolB`, and `ProtocolC`.
Likewise, you can use `SuperClass & ProtocolA`
instead of declaring a new protocol
that's a subclass of `SuperClass` and conforms to `ProtocolA`.

Each item in a protocol composition list is one of the following;
the list can contain at most one class:

- The name of a class
- The name of a protocol
- A type alias whose underlying type
  is a protocol composition type, a protocol, or a class.

When a protocol composition type contains type aliases,
it's possible for the same protocol to appear
more than once in the definitions ---
duplicates are ignored.
For example,
the definition of `PQR` in the code below
is equivalent to `P & Q & R`.

```swift
typealias PQ = P & Q
typealias PQR = PQ & Q & R
```

<!--
  - test: `protocol-composition-can-have-repeats`
  
  ```swifttest
  >> protocol P {}
  >> protocol Q {}
  >> protocol R {}
  -> typealias PQ = P & Q
  -> typealias PQR = PQ & Q & R
  ```
-->

> Grammar of a protocol composition type:
>
> *protocol-composition-type* → *type-identifier* **`&`** *protocol-composition-continuation*
>
> *protocol-composition-continuation* → *type-identifier* | *protocol-composition-type*

## Opaque Type

An *opaque type* defines a type
that conforms to a protocol or protocol composition,
without specifying the underlying concrete type.

◊ there is a specific concrete type
◊ the underlying type is known at compile time
◊ the compiler can use that type for optimizations
◊ but... the opaque type forms a boundary, which type information can't cross

Opaque types appear as the return type of a function or subscript,
or the type of a property.
Opaque types can't appear as part of a tuple type or a generic type,
such as the element type of an array or the wrapped type of an optional.

Opaque types have the following form:

```swift
some <#constraint#>
```

The *constraint* is a class type,
protocol type,
protocol composition type,
or `Any`.
A value can be used as an instance of the opaque type
only if it's an instance of a type
that conforms to the listed protocol or protocol composition,
or inherits from the listed class.
Code that interacts with an opaque value
can use the value only in ways
that are part of the interface defined by the *constraint*.

<!--
  The wording above intentionally follows generic constraints
  because the meaning here and there is the same,
  and the compiler uses the same machinery for both under the hood.
-->

Protocol declarations can't include opaque types.
Classes can't use an opaque type as the return type of a nonfinal method.

A function that uses an opaque type as its return type
must return values that share a single underlying type.
The return type can include types
that are part of the function's generic type parameters.
For example, a function `someFunction<T>()`
could return a value of type `T` or `Dictionary<String, T>`.

> Grammar of an opaque type:
>
> *opaque-type* → **`some`** *type*

## Boxed Protocol Type

A *boxed protocol type* defines a type
that conforms to a protocol or protocol composition.
<!-- XXX
what makes it "boxed" is that (usually) it requires a separate allocation
and the fact that type erasure hides information

the first sentence of this section needs more contrast with opaque types
-->

Boxed protocol types have the following form:

```swift
any <#constraint#>
```

The *constraint* is a protocol type,
protocol composition type,
a metatype of a protocol type,
or a metatype of a protocol composition type.

At runtime,
an instance of a boxed protocol type can contain a value
of any type that satisfies the *constraint*.
This behavior contrasts with how an opaque types work,
where there is some specific conforming type known at compile time.
The additional level of indirection that's used
when working with a boxed protocol type is called :newTerm:`boxing`.
Applying ``any`` to the ``Any`` or ``AnyObject`` types
is redundant and has no effect.

<!--
  - test: `any-any-does-nothing`

   >> var x: any Any = 12
   >> var y: Any = 12
   >> print(type(of: x))
   << Int
   >> print(type(of: y))
   << Int
   >> print(type(of: x) == type(of: y))
   << true
-->

<!--
  - test: `any-anyobject-does-nothing`

   >> import Foundation
   >> var x: any AnyObject = NSNumber(value: 12)
   >> var y: AnyObject = NSNumber(value: 12)
   >> print(type(of: x))
   << __NSCFNumber
   >> print(type(of: y))
   << __NSCFNumber
   >> print(type(of: x) == type(of: y))
   << true
-->

<!--
Contrast P.Type with (any P.Type) and (any P).Type
https://github.com/apple/swift-evolution/blob/main/proposals/0335-existential-any.md#metatypes
-->
 

```
Grammar of a boxed protocol type

boxed-protocol-type --> ``any`` type
```


## Metatype Type

A *metatype type* refers to the type of any type,
including class types, structure types, enumeration types, and protocol types.

The metatype of a class, structure, or enumeration type is
the name of that type followed by `.Type`.
The metatype of a protocol type --- not the concrete type that
conforms to the protocol at runtime ---
is the name of that protocol followed by `.Protocol`.
For example, the metatype of the class type `SomeClass` is `SomeClass.Type`
and the metatype of the protocol `SomeProtocol` is `SomeProtocol.Protocol`.

You can use the postfix `self` expression to access a type as a value.
For example, `SomeClass.self` returns `SomeClass` itself,
not an instance of `SomeClass`.
And `SomeProtocol.self` returns `SomeProtocol` itself,
not an instance of a type that conforms to `SomeProtocol` at runtime.
You can call the `type(of:)` function with an instance of a type
to access that instance's dynamic, runtime type as a value,
as the following example shows:

```swift
class SomeBaseClass {
    class func printClassName() {
        print("SomeBaseClass")
    }
}
class SomeSubClass: SomeBaseClass {
    override class func printClassName() {
        print("SomeSubClass")
    }
}
let someInstance: SomeBaseClass = SomeSubClass()
// The compile-time type of someInstance is SomeBaseClass,
// and the runtime type of someInstance is SomeSubClass
type(of: someInstance).printClassName()
// Prints "SomeSubClass"
```

<!--
  - test: `metatype-type`
  
  ```swifttest
  -> class SomeBaseClass {
         class func printClassName() {
             print("SomeBaseClass")
         }
     }
  -> class SomeSubClass: SomeBaseClass {
         override class func printClassName() {
             print("SomeSubClass")
         }
     }
  -> let someInstance: SomeBaseClass = SomeSubClass()
  -> // The compile-time type of someInstance is SomeBaseClass,
  -> // and the runtime type of someInstance is SomeSubClass
  -> type(of: someInstance).printClassName()
  <- SomeSubClass
  ```
-->

For more information,
see [type(of:)](https://developer.apple.com/documentation/swift/2885064-type)
in the Swift standard library.

Use an initializer expression to construct an instance of a type
from that type's metatype value.
For class instances,
the initializer that's called must be marked with the `required` keyword
or the entire class marked with the `final` keyword.

```swift
class AnotherSubClass: SomeBaseClass {
    let string: String
    required init(string: String) {
        self.string = string
    }
    override class func printClassName() {
        print("AnotherSubClass")
    }
}
let metatype: AnotherSubClass.Type = AnotherSubClass.self
let anotherInstance = metatype.init(string: "some string")
```

<!--
  - test: `metatype-type`
  
  ```swifttest
  -> class AnotherSubClass: SomeBaseClass {
        let string: String
        required init(string: String) {
           self.string = string
        }
        override class func printClassName() {
           print("AnotherSubClass")
        }
     }
  -> let metatype: AnotherSubClass.Type = AnotherSubClass.self
  -> let anotherInstance = metatype.init(string: "some string")
  ```
-->

> Grammar of a metatype type:
>
> *metatype-type* → *type* **`.`** **`Type`** | *type* **`.`** **`Protocol`**

## Any Type

The `Any` type can contain values from all other types.
`Any` can be used as the concrete type
for an instance of any of the following types:

- A class, structure, or enumeration
- A metatype, such as `Int.self`
- A tuple with any types of components
- A closure or function type

```swift
let mixed: [Any] = ["one", 2, true, (4, 5.3), { () -> Int in return 6 }]
```

<!--
  - test: `any-type`
  
  ```swifttest
  -> let mixed: [Any] = ["one", 2, true, (4, 5.3), { () -> Int in return 6 }]
  ```
-->

When you use `Any` as a concrete type for an instance,
you need to cast the instance to a known type
before you can access its properties or methods.
Instances with a concrete type of `Any`
maintain their original dynamic type
and can be cast to that type using one of the type-cast operators ---
`as`, `as?`, or `as!`.
For example,
use `as?` to conditionally downcast the first object in a heterogeneous array
to a `String` as follows:

```swift
if let first = mixed.first as? String {
    print("The first item, '\(first)', is a string.")
}
// Prints "The first item, 'one', is a string."
```

<!--
  - test: `any-type`
  
  ```swifttest
  -> if let first = mixed.first as? String {
         print("The first item, '\(first)', is a string.")
     }
  <- The first item, 'one', is a string.
  ```
-->

For more information about casting, see <doc:TypeCasting>.

The `AnyObject` protocol is similar to the `Any` type.
All classes implicitly conform to `AnyObject`.
Unlike `Any`,
which is defined by the language,
`AnyObject` is defined by the Swift standard library.
For more information, see
<doc:Protocols#Class-Only-Protocols>
and [AnyObject](https://developer.apple.com/documentation/swift/anyobject).

> Grammar of an Any type:
>
> *any-type* → **`Any`**

## Self Type

The `Self` type isn't a specific type,
but rather lets you conveniently refer to the current type
without repeating or knowing that type's name.

In a protocol declaration or a protocol member declaration,
the `Self` type refers to the eventual type that conforms to the protocol.

In a structure, class, or enumeration declaration,
the `Self` type refers to the type introduced by the declaration.
Inside the declaration for a member of a type,
the `Self` type refers to that type.
In the members of a class declaration,
`Self` can appear only as follows:

- As the return type of a method
- As the return type of a read-only subscript
- As the type of a read-only computed property
- In the body of a method

For example,
the code below shows an instance method `f`
whose return type is `Self`.

<!--
  - test: `self-in-class-cant-be-a-parameter-type`
  
  ```swifttest
  -> class C { func f(c: Self) { } }
  !$ error: covariant 'Self' or 'Self?' can only appear as the type of a property, subscript or method result; did you mean 'C'?
  !! class C { func f(c: Self) { } }
  !!                     ^~~~
  !!                     C
  ```
-->

<!--
  - test: `self-in-class-can-be-a-subscript-param`
  
  ```swifttest
  >> class C { subscript(s: Int) -> Self { return self } }
  >> let c = C()
  >> _ = c[12]
  ```
-->

<!--
  - test: `self-in-class-can-be-a-computed-property-type`
  
  ```swifttest
  >> class C { var s: Self { return self } }
  >> let c = C()
  >> _ = c.s
  ```
-->

```swift
class Superclass {
    func f() -> Self { return self }
}
let x = Superclass()
print(type(of: x.f()))
// Prints "Superclass"

class Subclass: Superclass { }
let y = Subclass()
print(type(of: y.f()))
// Prints "Subclass"

let z: Superclass = Subclass()
print(type(of: z.f()))
// Prints "Subclass"
```

<!--
  - test: `self-gives-dynamic-type`
  
  ```swifttest
  -> class Superclass {
         func f() -> Self { return self }
     }
  -> let x = Superclass()
  -> print(type(of: x.f()))
  <- Superclass
  ---
  -> class Subclass: Superclass { }
  -> let y = Subclass()
  -> print(type(of: y.f()))
  <- Subclass
  ---
  -> let z: Superclass = Subclass()
  -> print(type(of: z.f()))
  <- Subclass
  ```
-->

The last part of the example above shows that
`Self` refers to the runtime type `Subclass` of the value of `z`,
not the compile-time type `Superclass` of the variable itself.

<!--
  TODO: Using Self as the return type from a subscript or property doesn't
  currently work.  The compiler allows it, but you get the wrong type back,
  and the compiler doesn't enforce that the subscript/property must be
  read-only.  See https://bugs.swift.org/browse/SR-10326
-->

Inside a nested type declaration,
the `Self` type refers to the type
introduced by the innermost type declaration.

The `Self` type refers to the same type
as the [type(of:)](https://developer.apple.com/documentation/swift/2885064-type)
function in the Swift standard library.
Writing `Self.someStaticMember` to access a member of the current type
is the same as writing `type(of: self).someStaticMember`.

> Grammar of a Self type:
>
> *self-type* → **`Self`**

## Type Inheritance Clause

A *type inheritance clause* is used to specify which class a named type inherits from
and which protocols a named type conforms to.
A type inheritance clause begins with a colon (`:`),
followed by a list of type identifiers.

Class types can inherit from a single superclass and conform to any number of protocols.
When defining a class,
the name of the superclass must appear first in the list of type identifiers,
followed by any number of protocols the class must conform to.
If the class doesn't inherit from another class,
the list can begin with a protocol instead.
For an extended discussion and several examples of class inheritance,
see <doc:Inheritance>.

Other named types can only inherit from or conform to a list of protocols.
Protocol types can inherit from any number of other protocols.
When a protocol type inherits from other protocols,
the set of requirements from those other protocols are aggregated together,
and any type that inherits from the current protocol must conform to all of those requirements.

A type inheritance clause in an enumeration definition can be either a list of protocols,
or in the case of an enumeration that assigns raw values to its cases,
a single, named type that specifies the type of those raw values.
For an example of an enumeration definition that uses a type inheritance clause
to specify the type of its raw values, see <doc:Enumerations#Raw-Values>.

> Grammar of a type inheritance clause:
>
> *type-inheritance-clause* → **`:`** *type-inheritance-list*
>
> *type-inheritance-list* → *attributes*_?_ *type-identifier* | *attributes*_?_ *type-identifier* **`,`** *type-inheritance-list*

## Type Inference

Swift uses *type inference* extensively,
allowing you to omit the type or part of the type of many variables and expressions in your code.
For example,
instead of writing `var x: Int = 0`, you can write `var x = 0`,
omitting the type completely ---
the compiler correctly infers that `x` names a value of type `Int`.
Similarly, you can omit part of a type when the full type can be inferred from context.
For example, if you write `let dict: Dictionary = ["A": 1]`,
the compiler infers that `dict` has the type `Dictionary<String, Int>`.

In both of the examples above,
the type information is passed up from the leaves of the expression tree to its root.
That is,
the type of `x` in `var x: Int = 0` is inferred by first checking the type of `0`
and then passing this type information up to the root (the variable `x`).

In Swift, type information can also flow in the opposite direction---from the root down to the leaves.
In the following example, for instance,
the explicit type annotation (`: Float`) on the constant `eFloat`
causes the numeric literal `2.71828` to have an inferred type of `Float` instead of `Double`.

```swift
let e = 2.71828 // The type of e is inferred to be Double.
let eFloat: Float = 2.71828 // The type of eFloat is Float.
```

<!--
  - test: `type-inference`
  
  ```swifttest
  -> let e = 2.71828 // The type of e is inferred to be Double.
  -> let eFloat: Float = 2.71828 // The type of eFloat is Float.
  ```
-->

Type inference in Swift operates at the level of a single expression or statement.
This means that all of the information needed to infer an omitted type or part of a type
in an expression must be accessible from type-checking
the expression or one of its subexpressions.

<!--
  TODO: Email Doug for a list of rules or situations describing when type-inference
  is allowed and when types must be fully typed.
-->

<!--
This source file is part of the Swift.org open source project

Copyright (c) 2014 - 2022 Apple Inc. and the Swift project authors
Licensed under Apache License v2.0 with Runtime Library Exception

See https://swift.org/LICENSE.txt for license information
See https://swift.org/CONTRIBUTORS.txt for the list of Swift project authors
--><|MERGE_RESOLUTION|>--- conflicted
+++ resolved
@@ -34,26 +34,6 @@
 This chapter discusses the types defined in the Swift language itself
 and describes the type inference behavior of Swift.
 
-<<<<<<< HEAD
-```
-Grammar of a type
-
-type --> function-type
-type --> array-type
-type --> dictionary-type
-type --> type-identifier
-type --> tuple-type
-type --> optional-type
-type --> implicitly-unwrapped-optional-type
-type --> protocol-composition-type
-type --> boxed-protocol-type
-type --> opaque-type
-type --> metatype-type
-type --> any-type
-type --> self-type
-type --> ``(`` type ``)``
-```
-=======
 > Grammar of a type:
 >
 > *type* → *function-type*
@@ -72,6 +52,8 @@
 >
 > *type* → *protocol-composition-type*
 >
+> *type* → *boxed-protocol-type*
+>
 > *type* → *opaque-type*
 >
 > *type* → *metatype-type*
@@ -81,7 +63,6 @@
 > *type* → *self-type*
 >
 > *type* → **`(`** *type* **`)`**
->>>>>>> b20a23e3
 
 
 ## Type Annotation
