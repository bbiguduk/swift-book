--- conflicted
+++ resolved
@@ -3644,44 +3644,6 @@
 keyword or context-sensitive keyword between a declaration's attributes (if any) and the keyword
 that introduces the declaration.
 
-<<<<<<< HEAD
-- term `class`: Apply this modifier to a member of a class
-to indicate that the member is a member of the class itself,
-rather than a member of instances of the class.
-Members of a superclass that have this modifier
-and don't have the `final` modifier
-can be overridden by subclasses.
-- term `dynamic`: Apply this modifier to any member of a class that can be represented by Objective-C.
-When you mark a member declaration with the `dynamic` modifier,
-access to that member is always dynamically dispatched using the Objective-C runtime.
-Access to that member is never inlined or devirtualized by the compiler.
-
-Because declarations marked with the `dynamic` modifier are dispatched
-using the Objective-C runtime, they must be marked with the
-`objc` attribute.
-- term `final`: Apply this modifier to a class or to a property, method,
-or subscript member of a class. It's applied to a class to indicate that the class
-can't be subclassed. It's applied to a property, method, or subscript of a class
-to indicate that a class member can't be overridden in any subclass.
-For an example of how to use the `final` attribute,
-see <doc:Inheritance#Preventing-Overrides>.
-- term `lazy`: Apply this modifier to a stored variable property of a class or structure
-to indicate that the property's initial value is calculated and stored at most
-once, when the property is first accessed.
-For an example of how to use the `lazy` modifier,
-see <doc:Properties#Lazy-Stored-Properties>.
-- term `optional`: Apply this modifier to a protocol's property, method,
-or subscript members to indicate that a conforming type isn't required
-to implement those members.
-
-You can apply the `optional` modifier only to protocols that are marked
-with the `objc` attribute. As a result, only class types can adopt and conform
-to a protocol that contains optional member requirements.
-For more information about how to use the `optional` modifier
-and for guidance about how to access optional protocol members---
-for example, when you're not sure whether a conforming type implements them---
-see <doc:Protocols#Optional-Protocol-Requirements>.
-=======
 - term `class`:
   Apply this modifier to a member of a class
   to indicate that the member is a member of the class itself,
@@ -3723,7 +3685,6 @@
   and for guidance about how to access optional protocol members---
   for example, when you're not sure whether a conforming type implements them---
   see <doc:Protocols#Optional-Protocol-Requirements>.
->>>>>>> d7ec7c2c
 
 <!--
   TODO: Currently, you can't check for an optional initializer,
